"""
The :mod:`tslearn.neighbors` module gathers nearest neighbor algorithms using
time series metrics.
"""

import numpy
from sklearn import neighbors
from sklearn.neighbors import KNeighborsClassifier, NearestNeighbors
from sklearn.neighbors.base import KNeighborsMixin
from sklearn.utils import check_array
from sklearn.utils.validation import check_is_fitted
from scipy.spatial.distance import cdist as scipy_cdist

from tslearn.metrics import cdist_dtw
from tslearn.utils import (to_time_series_dataset, to_sklearn_dataset,
                           check_dims)

neighbors.VALID_METRICS['brute'].append('dtw')


class KNeighborsTimeSeriesMixin(KNeighborsMixin):
    """Mixin for k-neighbors searches on Time Series."""

    def kneighbors(self, X=None, n_neighbors=None, return_distance=True):
        """Finds the K-neighbors of a point.

        Returns indices of and distances to the neighbors of each point.

        Parameters
        ----------
        X : array-like, shape (n_ts, sz, d)
            The query time series.
            If not provided, neighbors of each indexed point are returned.
            In this case, the query point is not considered its own neighbor.
        n_neighbors : int
            Number of neighbors to get (default is the value passed to the
            constructor).
        return_distance : boolean, optional. Defaults to True.
            If False, distances will not be returned

        Returns
        -------
        dist : array
            Array representing the distance to points, only present if
            return_distance=True
        ind : array
            Indices of the nearest points in the population matrix.
        """
        self_neighbors = False
        if n_neighbors is None:
            n_neighbors = self.n_neighbors
        if X is None:
            X = self._fit_X
            self_neighbors = True
        if self.metric == "dtw" or self.metric == cdist_dtw:
            cdist_fun = cdist_dtw
        elif self.metric in ["euclidean", "sqeuclidean", "cityblock"]:
            def cdist_fun(X, Xp):
                return scipy_cdist(X.reshape((X.shape[0], -1)),
                                   Xp.reshape((Xp.shape[0], -1)),
                                   metric=self.metric)
        else:
            raise ValueError("Unrecognized time series metric string: %s "
                             "(should be one of 'dtw', 'euclidean', "
                             "'sqeuclidean' or 'cityblock')" % self.metric)

        if X.ndim == 2:  # sklearn-format case
            X = X.reshape((X.shape[0], -1, self.d_))
            fit_X = self._fit_X.reshape((self._fit_X.shape[0], -1, self.d_))
        else:
            fit_X = self._fit_X

        full_dist_matrix = cdist_fun(X, fit_X)
        ind = numpy.argsort(full_dist_matrix, axis=1)

        if self_neighbors:
            ind = ind[:, 1:]
        if n_neighbors > full_dist_matrix.shape[1]:
            n_neighbors = full_dist_matrix.shape[1]
        ind = ind[:, :n_neighbors]

        n_ts = X.shape[0]
        sample_range = numpy.arange(n_ts)[:, None]
        dist = full_dist_matrix[sample_range, ind]

        if return_distance:
            return dist, ind
        else:
            return ind


class KNeighborsTimeSeries(KNeighborsTimeSeriesMixin, NearestNeighbors):
    """Unsupervised learner for implementing neighbor searches for Time Series.

    Parameters
    ----------
    n_neighbors : int (default: 5)
        Number of nearest neighbors to be considered for the decision.
    metric : {'dtw', 'euclidean', 'sqeuclidean', 'cityblock'} (default: 'dtw')
        Metric to be used at the core of the nearest neighbor procedure.
        DTW is described in more details in :mod:`tslearn.metrics`.
        Other metrics are described in `scipy.spatial.distance doc
        <https://docs.scipy.org/doc/scipy/reference/spatial.distance.html>`_.
    metric_params : dict or None (default: None)
        Dictionnary of metric parameters.

    Examples
    --------
    >>> time_series = to_time_series_dataset([[1, 2, 3, 4],
    ...                                       [3, 3, 2, 0],
    ...                                       [1, 2, 2, 4]])
    >>> knn = KNeighborsTimeSeries(n_neighbors=1).fit(time_series)
<<<<<<< HEAD
    >>> dataset = to_time_series_dataset([[1, 1, 2, 2, 2, 3, 4]])
    >>> dist, ind = knn.kneighbors(dataset, return_distance=True)
    >>> dist
=======
    >>> dist, ind = knn.kneighbors(to_time_series_dataset([[1, 1, 2, 2, 2, 3, 4]]), return_distance=True)
    >>> dist # doctest: +NORMALIZE_WHITESPACE
>>>>>>> 33e2f8cc
    array([[0.]])
    >>> ind
    array([[0]])
    >>> knn2 = KNeighborsTimeSeries(n_neighbors=10,
    ...                             metric="euclidean").fit(time_series)
    >>> knn2.kneighbors(return_distance=False)
    array([[2, 1],
           [2, 0],
           [0, 1]])
    """
    def __init__(self, n_neighbors=5, metric="dtw", metric_params=None):
        NearestNeighbors.__init__(self,
                                  n_neighbors=n_neighbors,
                                  algorithm='brute')
        self.metric = metric
        self.metric_params = metric_params

    def fit(self, X, y=None):
        """Fit the model using X as training data

        Parameters
        ----------
        X : array-like, shape (n_ts, sz, d)
            Training data.
        """
        self._fit_X = to_time_series_dataset(X)
        return self

    def kneighbors(self, X=None, n_neighbors=None, return_distance=True):
        """Finds the K-neighbors of a point.

        Returns indices of and distances to the neighbors of each point.

        Parameters
        ----------
        X : array-like, shape (n_ts, sz, d)
            The query time series.
            If not provided, neighbors of each indexed point are returned.
            In this case, the query point is not considered its own neighbor.
        n_neighbors : int
            Number of neighbors to get (default is the value passed to the
            constructor).
        return_distance : boolean, optional. Defaults to True.
            If False, distances will not be returned

        Returns
        -------
        dist : array
            Array representing the distance to points, only present if
            return_distance=True
        ind : array
            Indices of the nearest points in the population matrix.
        """
        return KNeighborsTimeSeriesMixin.kneighbors(
            self,
            X=X,
            n_neighbors=n_neighbors,
            return_distance=return_distance)


class KNeighborsTimeSeriesClassifier(KNeighborsTimeSeriesMixin,
                                     KNeighborsClassifier):
    """Classifier implementing the k-nearest neighbors vote for Time Series.

    Parameters
    ----------
    n_neighbors : int (default: 5)
        Number of nearest neighbors to be considered for the decision.
    weights : str or callable, optional (default: 'uniform')
        Weight function used in prediction. Possible values:

        - 'uniform' : uniform weights. All points in each neighborhood are
          weighted equally.
        - 'distance' : weight points by the inverse of their distance. in this
          case, closer neighbors of a query point
          will have a greater influence than neighbors which are further away.
        - [callable] : a user-defined function which accepts an array of
          distances, and returns an array of the same
          shape containing the weights.
    metric : one of the metrics allowed for class
    :class:`.KNeighborsTimeSeries`
        (default: 'dtw')
        Metric to be used at the core of the nearest neighbor procedure
    metric_params : dict or None (default: None)
        Dictionnary of metric parameters.

    Examples
    --------
    >>> clf = KNeighborsTimeSeriesClassifier(n_neighbors=2, metric="dtw")
<<<<<<< HEAD
    >>> clf.fit([[1, 2, 3], [1, 1.2, 3.2], [3, 2, 1]],
    ...         y=[0, 0, 1]).predict([1, 2.2, 3.5])
=======
    >>> _ = clf.fit([[1, 2, 3], [1, 1.2, 3.2], [3, 2, 1]], y=[0, 0, 1])
    >>> clf.predict([[1, 2.2, 3.5]])
>>>>>>> 33e2f8cc
    array([0])
    """
    def __init__(self,
                 n_neighbors=5,
                 weights='uniform',
                 metric='dtw',
                 metric_params=None):
        KNeighborsClassifier.__init__(self,
                                      n_neighbors=n_neighbors,
                                      weights=weights,
                                      algorithm='brute')
        self.metric = metric
        self.metric_params = metric_params

    def fit(self, X, y):
        """Fit the model using X as training data and y as target values

        Parameters
        ----------
        X : array-like, shape (n_ts, sz, d)
            Training data.
        y : array-like, shape (n_ts, )
            Target values.
        """
        X = check_array(X, allow_nd=True)
        self.X_fit_, self.d_ = to_sklearn_dataset(X, return_dim=True)
        return super(KNeighborsTimeSeriesClassifier, self).fit(self.X_fit_, y)

    def predict(self, X):
        """Predict the class labels for the provided data

        Parameters
        ----------
        X : array-like, shape (n_ts, sz, d)
            Test samples.
        """
        check_is_fitted(self, 'X_fit_')
        X = check_array(X, allow_nd=True)
        X_ = to_sklearn_dataset(X)
        X_ = check_dims(X_, self.X_fit_, extend=False)
        return super(KNeighborsTimeSeriesClassifier, self).predict(X_)

    def predict_proba(self, X):
        """Predict the class probabilities for the provided data

        Parameters
        ----------
        X : array-like, shape (n_ts, sz, d)
            Test samples.
        """
        check_is_fitted(self, 'X_fit_')
        X = check_array(X, allow_nd=True)
        X_ = to_sklearn_dataset(X)
        X_ = check_dims(X_, self.X_fit_, extend=False)
        return super(KNeighborsTimeSeriesClassifier, self).predict_proba(X_)<|MERGE_RESOLUTION|>--- conflicted
+++ resolved
@@ -110,14 +110,8 @@
     ...                                       [3, 3, 2, 0],
     ...                                       [1, 2, 2, 4]])
     >>> knn = KNeighborsTimeSeries(n_neighbors=1).fit(time_series)
-<<<<<<< HEAD
-    >>> dataset = to_time_series_dataset([[1, 1, 2, 2, 2, 3, 4]])
-    >>> dist, ind = knn.kneighbors(dataset, return_distance=True)
+    >>> dist, ind = knn.kneighbors(to_time_series_dataset([[1, 1, 2, 2, 2, 3, 4]]), return_distance=True)
     >>> dist
-=======
-    >>> dist, ind = knn.kneighbors(to_time_series_dataset([[1, 1, 2, 2, 2, 3, 4]]), return_distance=True)
-    >>> dist # doctest: +NORMALIZE_WHITESPACE
->>>>>>> 33e2f8cc
     array([[0.]])
     >>> ind
     array([[0]])
@@ -207,13 +201,8 @@
     Examples
     --------
     >>> clf = KNeighborsTimeSeriesClassifier(n_neighbors=2, metric="dtw")
-<<<<<<< HEAD
-    >>> clf.fit([[1, 2, 3], [1, 1.2, 3.2], [3, 2, 1]],
-    ...         y=[0, 0, 1]).predict([1, 2.2, 3.5])
-=======
     >>> _ = clf.fit([[1, 2, 3], [1, 1.2, 3.2], [3, 2, 1]], y=[0, 0, 1])
     >>> clf.predict([[1, 2.2, 3.5]])
->>>>>>> 33e2f8cc
     array([0])
     """
     def __init__(self,
